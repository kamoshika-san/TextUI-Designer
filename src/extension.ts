import * as vscode from 'vscode';
import { ExtensionLifecycleManager } from './services/extension-lifecycle-manager';
import { TextUIMemoryTracker } from './utils/textui-memory-tracker';
import { logger } from './utils/logger';
import { ErrorHandler } from './utils/error-handler';

// グローバル変数としてライフサイクルマネージャーを保存
let lifecycleManager: ExtensionLifecycleManager | undefined;

/**
 * 拡張機能のアクティベーション
 */
export async function activate(context: vscode.ExtensionContext): Promise<void> {
  // `rethrow: true` ensures that activation errors are propagated to VS Code
  return (await ErrorHandler.withErrorHandling(async () => {
    logger.info('TextUI Designer拡張をアクティブ化中...');

    // メモリ追跡システムの初期化
    const memoryTracker = TextUIMemoryTracker.getInstance();
    logger.debug('メモリ追跡システムを初期化しました');

    // ライフサイクルマネージャーの初期化
    lifecycleManager = new ExtensionLifecycleManager(context);
    
    // 拡張機能のアクティベーション
    await lifecycleManager.activate();
    
    logger.info('TextUI Designer拡張のアクティベーション完了');
<<<<<<< HEAD
  }, { errorMessage: '拡張機能のアクティベーション' });
=======
  }, {
    errorMessage: '拡張機能のアクティベーション',
    rethrow: true
  }))!;
>>>>>>> 73ff57c0
}

/**
 * 拡張機能の非アクティベーション
 */
export function deactivate(): void {
  ErrorHandler.withErrorHandlingSync(() => {
    logger.info('TextUI Designer拡張を非アクティブ化中...');

    // メモリ追跡システムのクリーンアップ
    const memoryTracker = TextUIMemoryTracker.getInstance();
    memoryTracker.dispose();
    logger.debug('メモリ追跡システムをクリーンアップしました');

    // ライフサイクルマネージャーのクリーンアップ
    if (lifecycleManager) {
      lifecycleManager.deactivate().catch(error => {
        logger.error('ライフサイクルマネージャーのクリーンアップに失敗しました:', error);
      });
      lifecycleManager = undefined;
    }

    logger.info('TextUI Designer拡張の非アクティベーション完了');
<<<<<<< HEAD
  }, { errorMessage: '拡張機能の非アクティベーション', logLevel: 'warn' });
=======
  }, {
    errorMessage: '拡張機能の非アクティベーション'
  });
>>>>>>> 73ff57c0
} <|MERGE_RESOLUTION|>--- conflicted
+++ resolved
@@ -26,14 +26,7 @@
     await lifecycleManager.activate();
     
     logger.info('TextUI Designer拡張のアクティベーション完了');
-<<<<<<< HEAD
   }, { errorMessage: '拡張機能のアクティベーション' });
-=======
-  }, {
-    errorMessage: '拡張機能のアクティベーション',
-    rethrow: true
-  }))!;
->>>>>>> 73ff57c0
 }
 
 /**
@@ -57,11 +50,5 @@
     }
 
     logger.info('TextUI Designer拡張の非アクティベーション完了');
-<<<<<<< HEAD
   }, { errorMessage: '拡張機能の非アクティベーション', logLevel: 'warn' });
-=======
-  }, {
-    errorMessage: '拡張機能の非アクティベーション'
-  });
->>>>>>> 73ff57c0
 } 
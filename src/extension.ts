import * as vscode from 'vscode';
import { ExtensionLifecycleManager } from './services/extension-lifecycle-manager';
import { TextUIMemoryTracker } from './utils/textui-memory-tracker';
import { logger } from './utils/logger';
import { ErrorHandler } from './utils/error-handler';

// グローバル変数としてライフサイクルマネージャーを保存
let lifecycleManager: ExtensionLifecycleManager | undefined;

/**
 * 拡張機能のアクティベーション
 */
export async function activate(context: vscode.ExtensionContext): Promise<void> {
<<<<<<< HEAD
  await ErrorHandler.withErrorHandling(async () => {
    logger.info('TextUI Designer拡張をアクティブ化中...');
=======
  logger.info('TextUI Designer拡張をアクティブ化中...');
>>>>>>> 0383588d

    // メモリ追跡システムの初期化
    const memoryTracker = TextUIMemoryTracker.getInstance();
    logger.debug('メモリ追跡システムを初期化しました');

    // ライフサイクルマネージャーの初期化
    lifecycleManager = new ExtensionLifecycleManager(context);
    
    // 拡張機能のアクティベーション
    await lifecycleManager.activate();
    
    logger.info('TextUI Designer拡張のアクティベーション完了');
<<<<<<< HEAD
  }, {
    errorMessage: '拡張機能のアクティベーションに失敗しました',
    errorCode: 'ACTIVATION_FAILED',
    rethrow: true,
    logLevel: 'error',
    showToUser: true
  });
=======

  } catch (error) {
    logger.error('アクティベーション中にエラーが発生しました:', error);
    vscode.window.showErrorMessage(`TextUI Designer拡張の初期化に失敗しました: ${error}`);
    // VS Code needs the error to bubble up so that the extension is marked as failed
    // and deactivated correctly. Re-throw to avoid silent activation failures.
    throw error; // エラーを再スローして拡張の起動を失敗させる
  }
>>>>>>> 0383588d
}

/**
 * 拡張機能の非アクティベーション
 */
export function deactivate(): void {
  ErrorHandler.withErrorHandlingSync(() => {
    logger.info('TextUI Designer拡張を非アクティブ化中...');

    // メモリ追跡システムのクリーンアップ
    const memoryTracker = TextUIMemoryTracker.getInstance();
    memoryTracker.dispose();
    logger.debug('メモリ追跡システムをクリーンアップしました');

    // ライフサイクルマネージャーのクリーンアップ
    if (lifecycleManager) {
      lifecycleManager.deactivate().catch(error => {
        logger.error('ライフサイクルマネージャーのクリーンアップに失敗しました:', error);
      });
      lifecycleManager = undefined;
    }

    logger.info('TextUI Designer拡張の非アクティベーション完了');
<<<<<<< HEAD
  }, {
    errorMessage: '拡張機能の非アクティベーションに失敗しました',
    errorCode: 'DEACTIVATION_FAILED',
    rethrow: false, // 非アクティベーションでは例外を再スローしない
    logLevel: 'warn',
    showToUser: false // 非アクティベーションエラーはユーザーに表示しない
  });
=======
  }, '拡張機能の非アクティベーション');
>>>>>>> 0383588d
} <|MERGE_RESOLUTION|>--- conflicted
+++ resolved
@@ -11,17 +11,13 @@
  * 拡張機能のアクティベーション
  */
 export async function activate(context: vscode.ExtensionContext): Promise<void> {
-<<<<<<< HEAD
-  await ErrorHandler.withErrorHandling(async () => {
-    logger.info('TextUI Designer拡張をアクティブ化中...');
-=======
   logger.info('TextUI Designer拡張をアクティブ化中...');
->>>>>>> 0383588d
 
-    // メモリ追跡システムの初期化
-    const memoryTracker = TextUIMemoryTracker.getInstance();
-    logger.debug('メモリ追跡システムを初期化しました');
+  // メモリ追跡システムの初期化
+  const memoryTracker = TextUIMemoryTracker.getInstance();
+  logger.debug('メモリ追跡システムを初期化しました');
 
+  try {
     // ライフサイクルマネージャーの初期化
     lifecycleManager = new ExtensionLifecycleManager(context);
     
@@ -29,7 +25,6 @@
     await lifecycleManager.activate();
     
     logger.info('TextUI Designer拡張のアクティベーション完了');
-<<<<<<< HEAD
   }, {
     errorMessage: '拡張機能のアクティベーションに失敗しました',
     errorCode: 'ACTIVATION_FAILED',
@@ -37,16 +32,6 @@
     logLevel: 'error',
     showToUser: true
   });
-=======
-
-  } catch (error) {
-    logger.error('アクティベーション中にエラーが発生しました:', error);
-    vscode.window.showErrorMessage(`TextUI Designer拡張の初期化に失敗しました: ${error}`);
-    // VS Code needs the error to bubble up so that the extension is marked as failed
-    // and deactivated correctly. Re-throw to avoid silent activation failures.
-    throw error; // エラーを再スローして拡張の起動を失敗させる
-  }
->>>>>>> 0383588d
 }
 
 /**
@@ -70,7 +55,6 @@
     }
 
     logger.info('TextUI Designer拡張の非アクティベーション完了');
-<<<<<<< HEAD
   }, {
     errorMessage: '拡張機能の非アクティベーションに失敗しました',
     errorCode: 'DEACTIVATION_FAILED',
@@ -78,7 +62,4 @@
     logLevel: 'warn',
     showToUser: false // 非アクティベーションエラーはユーザーに表示しない
   });
-=======
-  }, '拡張機能の非アクティベーション');
->>>>>>> 0383588d
 } 
import * as vscode from 'vscode';
import { SchemaManager } from './services/schema-manager';
import { WebViewManager } from './services/webview-manager';
import { DiagnosticManager } from './services/diagnostic-manager';
import { TextUICompletionProvider } from './services/completion-provider';
import { CommandManager } from './services/command-manager';
import { ExportService } from './services/export-service';
import { TemplateService } from './services/template-service';
import { SettingsService } from './services/settings-service';
import { ExportManager } from './exporters';
import { ErrorHandler } from './utils/error-handler';
import { ConfigManager } from './utils/config-manager';
import { PerformanceMonitor } from './utils/performance-monitor';
import { ThemeManager } from './services/theme-manager';

// グローバル変数としてSchemaManagerを保存
let globalSchemaManager: SchemaManager | undefined;
let themeManagerInstance: ThemeManager | undefined;

/**
 * サポートされているファイルかチェック
 */
function isSupportedFile(fileName: string): boolean {
	return fileName.endsWith('.tui.yml') || fileName.endsWith('.tui.yaml');
}

/**
 * 拡張機能のアクティベーション
 */
export function activate(context: vscode.ExtensionContext) {
	console.log('Congratulations, your extension "textui-designer" is now active!');

  // パフォーマンス監視の開始
  const startTime = Date.now();
  console.log('TextUI Designer拡張をアクティブ化中...');
  
  // パフォーマンスモニターの初期化
  const performanceMonitor = PerformanceMonitor.getInstance();

  // 設定値の確認
  const autoPreviewEnabled = ConfigManager.isAutoPreviewEnabled();

  // 開発モードではパフォーマンス監視を有効化
  if (process.env.NODE_ENV === 'development') {
    performanceMonitor.setEnabled(true);
  }
  
  // パフォーマンス監視を強制的に有効化（デバッグ用）
  performanceMonitor.forceEnable();

  // サービスの初期化
  const schemaManager = new SchemaManager(context);
  globalSchemaManager = schemaManager; // グローバルに保存
  
  const themeManager = new ThemeManager(context);
  themeManagerInstance = themeManager;
  const webViewManager = new WebViewManager(context, themeManager);
  const exportManager = new ExportManager();
  const exportService = new ExportService(exportManager);
  const templateService = new TemplateService();
  const settingsService = new SettingsService();
  const diagnosticManager = new DiagnosticManager(schemaManager);
  const completionProvider = new TextUICompletionProvider(schemaManager);
  const commandManager = new CommandManager(
    context, 
    webViewManager, 
    exportService, 
    templateService,
    settingsService,
    schemaManager
  );

  // スキーマの初期化
  schemaManager.initialize().catch(error => {
    console.error('スキーマの初期化に失敗しました:', error);
    ErrorHandler.showWarning(
      'TextUI Designer: スキーマの初期化に失敗しました。IntelliSense機能が制限される可能性があります。'
    );
  });

  // コマンドの登録
  commandManager.registerCommands();

  // テーマ読み込み
  themeManager.loadTheme().then(() => {
    webViewManager.applyThemeVariables(themeManager.generateCSSVariables());
  });
  themeManager.watchThemeFile(css => {
    webViewManager.applyThemeVariables(css);
  });

  // 補完プロバイダーの登録
  const completionDisposable = vscode.languages.registerCompletionItemProvider(
    [
      { language: 'yaml' },
      { language: 'yaml', scheme: 'file' },
      { language: 'yaml', scheme: 'untitled' }
    ],
    completionProvider,
    '-', ':', ' ' // トリガー文字を追加
  );
  context.subscriptions.push(completionDisposable);

  // 設定変更の監視
  const settingsWatcher = settingsService.startWatching(() => {
    // Auto Preview設定の変更は、プレビュー画面の自動表示/非表示のみに影響
    // 既に開かれているプレビュー画面は維持する
    
    // スキーマ関連の設定が変更された場合は再初期化
    const schemaSettings = ConfigManager.getSchemaSettings();
    if (schemaSettings.validationEnabled) {
      schemaManager.reinitialize().catch(error => {
        console.error('スキーマの再初期化に失敗しました:', error);
      });
    }
  });
  context.subscriptions.push(settingsWatcher);

  // ファイル変更の監視（デバウンス付き）
  let activeEditorTimeout: NodeJS.Timeout | undefined;
  context.subscriptions.push(
    vscode.window.onDidChangeActiveTextEditor(editor => {
      if (editor && isSupportedFile(editor.document.fileName)) {
        // 既存のタイマーをクリア
        if (activeEditorTimeout) {
          clearTimeout(activeEditorTimeout);
        }

<<<<<<< HEAD
        // デバウンス処理（100ms）- より短くしてリアルタイム性を向上
=======
        // デバウンス処理（100ms）
>>>>>>> 13c31475
        activeEditorTimeout = setTimeout(() => {
          webViewManager.setLastTuiFile(editor.document.fileName);
          
          if (!webViewManager.hasPanel()) {
            // プレビュー画面が開かれていない場合は自動プレビュー設定をチェック
            const autoPreviewEnabled = ConfigManager.isAutoPreviewEnabled();
            
            if (autoPreviewEnabled) {
              // 自動プレビューが有効な場合は自動的に開く
              webViewManager.openPreview();
            }
          } else {
            // プレビュー画面が開かれている場合は常に更新
            webViewManager.updatePreview();
          }
        }, 100);
<<<<<<< HEAD
      }
    })
  );

  // ドキュメント保存時の診断（重複処理を防ぐ）
  let saveTimeout: NodeJS.Timeout | undefined;
  let isSaving = false; // 保存中フラグを追加
  let lastSaveTime = 0; // 最後の保存時刻を記録
  
  context.subscriptions.push(
    vscode.workspace.onDidSaveTextDocument(document => {
      if (isSupportedFile(document.fileName)) {
        const now = Date.now();
        lastSaveTime = now;
        
        // 保存中フラグを設定
        isSaving = true;
        
        // 既存のタイマーをクリア
        if (saveTimeout) {
          clearTimeout(saveTimeout);
        }

        // 保存処理をデバウンス（100ms）
        saveTimeout = setTimeout(() => {
          try {
            const diagnosticSettings = ConfigManager.getDiagnosticSettings();
            if (diagnosticSettings.enabled && diagnosticSettings.validateOnSave) {
              diagnosticManager.validateAndReportDiagnostics(document);
            }
          } catch (error) {
            console.error('[Extension] ドキュメント保存処理でエラーが発生しました:', error);
          } finally {
            // 保存処理完了後、少し遅延してからフラグをリセット
            setTimeout(() => {
              isSaving = false;
            }, 500);
          }
        }, 100);
=======
>>>>>>> 13c31475
      }
    })
  );

  // ドキュメント変更の監視（デバウンス付き）
  let documentChangeTimeout: NodeJS.Timeout | undefined;
  let lastChangeTime: number = 0;
  const MIN_CHANGE_INTERVAL = 100; // より短い間隔に変更（リアルタイム性向上）
  let changeCount = 0; // 変更回数をカウント
  const MAX_CHANGES_PER_SECOND = 15; // 1秒あたりの最大変更回数を増加（リアルタイム性向上）

  context.subscriptions.push(
    vscode.workspace.onDidChangeTextDocument(event => {
      if (isSupportedFile(event.document.fileName)) {
        const now = Date.now();
        
        // 保存直後（1秒以内）は変更処理をスキップ（短縮）
        if (now - lastSaveTime < 1000) {
          return;
        }
        
        // 保存中は変更処理をスキップ
        if (isSaving) {
          return;
        }

        // 変更回数制限をチェック
        changeCount++;
        if (changeCount > MAX_CHANGES_PER_SECOND) {
          return;
        }

        // 1秒後にカウンターをリセット
        setTimeout(() => {
          changeCount = 0;
        }, 1000);

        // 最小変更間隔をチェック
        if (now - lastChangeTime < MIN_CHANGE_INTERVAL) {
          return;
        }
        lastChangeTime = now;

        // ドキュメントサイズをチェック
        const documentSize = event.document.getText().length;
        if (documentSize > 1024 * 1024) { // 1MB以上
          console.log(`[Extension] ドキュメントサイズが大きすぎます: ${Math.round(documentSize / 1024)}KB`);
          vscode.window.showWarningMessage(`ドキュメントサイズが大きすぎます（${Math.round(documentSize / 1024)}KB）。1MB以下にしてください。`);
          return;
        }

        // 既存のタイマーをクリア
        if (documentChangeTimeout) {
          clearTimeout(documentChangeTimeout);
        }

<<<<<<< HEAD
        // より短いデバウンス処理（300ms）でリアルタイム性を向上
        documentChangeTimeout = setTimeout(async () => {
          try {
            // メモリ使用量を監視
            const memUsage = process.memoryUsage();
            if (memUsage.heapUsed > 200 * 1024 * 1024) { // 200MB以上
              console.warn(`[Extension] メモリ使用量が大きすぎます: ${Math.round(memUsage.heapUsed / 1024 / 1024)}MB`);
              vscode.window.showWarningMessage('メモリ使用量が大きすぎます。VSCodeを再起動してください。');
              return;
            }

            // プレビュー画面が開かれている場合は常に更新
            // Auto Preview設定はプレビュー画面を自動で開くかどうかのみに影響
            await webViewManager.updatePreview();
            
            const diagnosticSettings = ConfigManager.getDiagnosticSettings();
            if (diagnosticSettings.enabled && diagnosticSettings.validateOnChange) {
              diagnosticManager.validateAndReportDiagnostics(event.document);
            }
          } catch (error) {
            console.error('[Extension] ドキュメント変更処理でエラーが発生しました:', error);
=======
        // デバウンス処理（150ms）
        documentChangeTimeout = setTimeout(() => {
          webViewManager.updatePreview();
          
          const diagnosticSettings = ConfigManager.getDiagnosticSettings();
          if (diagnosticSettings.enabled && diagnosticSettings.validateOnChange) {
            diagnosticManager.validateAndReportDiagnostics(event.document);
>>>>>>> 13c31475
          }
        }, 150);
      }
    })
  );

  // ドキュメントを開いた時の診断
  context.subscriptions.push(
    vscode.workspace.onDidOpenTextDocument(document => {
      const diagnosticSettings = ConfigManager.getDiagnosticSettings();
      if (diagnosticSettings.enabled) {
        diagnosticManager.validateAndReportDiagnostics(document);
      }
    })
  );

  // ドキュメントを閉じた時の診断クリア
  context.subscriptions.push(
    vscode.workspace.onDidCloseTextDocument(document => {
      diagnosticManager.clearDiagnosticsForUri(document.uri);
    })
  );

  // VSCodeテーマ変更の監視
  context.subscriptions.push(
    vscode.window.onDidChangeActiveColorTheme(colorTheme => {
      // WebViewにテーマ変更を通知
      const theme = colorTheme.kind === vscode.ColorThemeKind.Light ? 'light' : 'dark';
      webViewManager.notifyThemeChange(theme);
    })
  );

  // 設定変更の監視
  context.subscriptions.push(
    vscode.workspace.onDidChangeConfiguration(event => {
      if (event.affectsConfiguration('textui-designer.autoPreview.enabled')) {
        // 設定変更時の処理は既にsettingsWatcherで処理済み
      }
    })
  );

  // パフォーマンス監視の終了
  const endTime = Date.now();
  const activationTime = endTime - startTime;
  console.log(`[Performance] 拡張機能のアクティベーション完了: ${activationTime}ms`);
  performanceMonitor.recordEvent('export', activationTime, { type: 'activation' });

  // メモリ使用量の監視（開発時のみ）
  if (process.env.NODE_ENV === 'development') {
    setInterval(() => {
      const memUsage = process.memoryUsage();
      
      // メモリ使用量が大きすぎる場合は警告
      if (memUsage.heapUsed > 150 * 1024 * 1024) { // 150MB以上
        console.warn(`[Performance] メモリ使用量が大きすぎます: ${Math.round(memUsage.heapUsed / 1024 / 1024)}MB`);
        vscode.window.showWarningMessage(`メモリ使用量が大きすぎます（${Math.round(memUsage.heapUsed / 1024 / 1024)}MB）。VSCodeを再起動することをお勧めします。`);
      }
    }, 30000); // 30秒ごと（適切な間隔に戻す）
  }
}

/**
 * 拡張機能の非アクティベーション
 */
export function deactivate() {
  // パフォーマンスモニターのクリーンアップ
  const performanceMonitor = PerformanceMonitor.getInstance();
  performanceMonitor.dispose();

  // スキーマのクリーンアップ
  console.log('TextUI Designer拡張を非アクティブ化中...');
  
  if (globalSchemaManager) {
    globalSchemaManager.cleanup().catch(error => {
      console.error('スキーマのクリーンアップに失敗しました:', error);
    });
    globalSchemaManager = undefined;
  }

  themeManagerInstance?.dispose?.();

  console.log('TextUI Designer拡張の非アクティベーション完了');
} <|MERGE_RESOLUTION|>--- conflicted
+++ resolved
@@ -126,11 +126,7 @@
           clearTimeout(activeEditorTimeout);
         }
 
-<<<<<<< HEAD
         // デバウンス処理（100ms）- より短くしてリアルタイム性を向上
-=======
-        // デバウンス処理（100ms）
->>>>>>> 13c31475
         activeEditorTimeout = setTimeout(() => {
           webViewManager.setLastTuiFile(editor.document.fileName);
           
@@ -147,7 +143,6 @@
             webViewManager.updatePreview();
           }
         }, 100);
-<<<<<<< HEAD
       }
     })
   );
@@ -187,8 +182,6 @@
             }, 500);
           }
         }, 100);
-=======
->>>>>>> 13c31475
       }
     })
   );
@@ -245,7 +238,6 @@
           clearTimeout(documentChangeTimeout);
         }
 
-<<<<<<< HEAD
         // より短いデバウンス処理（300ms）でリアルタイム性を向上
         documentChangeTimeout = setTimeout(async () => {
           try {
@@ -267,15 +259,6 @@
             }
           } catch (error) {
             console.error('[Extension] ドキュメント変更処理でエラーが発生しました:', error);
-=======
-        // デバウンス処理（150ms）
-        documentChangeTimeout = setTimeout(() => {
-          webViewManager.updatePreview();
-          
-          const diagnosticSettings = ConfigManager.getDiagnosticSettings();
-          if (diagnosticSettings.enabled && diagnosticSettings.validateOnChange) {
-            diagnosticManager.validateAndReportDiagnostics(event.document);
->>>>>>> 13c31475
           }
         }, 150);
       }

--- conflicted
+++ resolved
@@ -131,7 +131,6 @@
           const previousFile = webViewManager.getLastTuiFile();
           webViewManager.setLastTuiFile(editor.document.fileName);
           
-<<<<<<< HEAD
           // 自動プレビュー設定をチェック
           const autoPreviewEnabled = ConfigManager.isAutoPreviewEnabled();
           console.log(`[AutoPreview] アクティブエディタ変更時の設定値: ${autoPreviewEnabled ? 'ON' : 'OFF'}, パネル存在: ${webViewManager.hasPanel()}`);
@@ -142,14 +141,6 @@
           if (autoPreviewEnabled) {
             if (!webViewManager.hasPanel()) {
               console.log('[AutoPreview] 自動プレビューを開きます');
-=======
-          if (!webViewManager.hasPanel()) {
-            // プレビュー画面が開かれていない場合は自動プレビュー設定をチェック
-            const autoPreviewEnabled = ConfigManager.isAutoPreviewEnabled();
-            
-            if (autoPreviewEnabled) {
-              // 自動プレビューが有効な場合は自動的に開く
->>>>>>> 5061558b
               webViewManager.openPreview();
             }
           } else {

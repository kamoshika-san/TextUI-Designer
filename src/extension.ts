import * as vscode from 'vscode';
import { ExtensionLifecycleManager } from './services/extension-lifecycle-manager';
import { TextUIMemoryTracker } from './utils/textui-memory-tracker';
import { logger } from './utils/logger';
import { ErrorHandler } from './utils/error-handler';

// グローバル変数としてライフサイクルマネージャーを保存
let lifecycleManager: ExtensionLifecycleManager | undefined;

/**
 * 拡張機能のアクティベーション
 */
export async function activate(context: vscode.ExtensionContext): Promise<void> {
  // `rethrow: true` ensures that activation errors are propagated to VS Code
  return (await ErrorHandler.withErrorHandling(async () => {
    logger.info('TextUI Designer拡張をアクティブ化中...');

    // メモリ追跡システムの初期化
    const memoryTracker = TextUIMemoryTracker.getInstance();
    logger.debug('メモリ追跡システムを初期化しました');

    // ライフサイクルマネージャーの初期化
    lifecycleManager = new ExtensionLifecycleManager(context);
    
    // 拡張機能のアクティベーション
    await lifecycleManager.activate();
    
    logger.info('TextUI Designer拡張のアクティベーション完了');
  }, {
    errorMessage: '拡張機能のアクティベーション',
    rethrow: true
  }))!;
}

/**
 * 拡張機能の非アクティベーション
 */
export function deactivate(): void {
  ErrorHandler.withErrorHandlingSync(() => {
    logger.info('TextUI Designer拡張を非アクティブ化中...');

    // メモリ追跡システムのクリーンアップ
    const memoryTracker = TextUIMemoryTracker.getInstance();
    memoryTracker.dispose();
    logger.debug('メモリ追跡システムをクリーンアップしました');

    // ライフサイクルマネージャーのクリーンアップ
    if (lifecycleManager) {
      lifecycleManager.deactivate().catch(error => {
        logger.error('ライフサイクルマネージャーのクリーンアップに失敗しました:', error);
      });
      lifecycleManager = undefined;
    }

    logger.info('TextUI Designer拡張の非アクティベーション完了');
  }, {
<<<<<<< HEAD
    errorMessage: '拡張機能の非アクティベーション',
    logLevel: 'warn'
=======
    errorMessage: '拡張機能の非アクティベーション'
>>>>>>> 08371293
  });
} <|MERGE_RESOLUTION|>--- conflicted
+++ resolved
@@ -54,11 +54,7 @@
 
     logger.info('TextUI Designer拡張の非アクティベーション完了');
   }, {
-<<<<<<< HEAD
     errorMessage: '拡張機能の非アクティベーション',
     logLevel: 'warn'
-=======
-    errorMessage: '拡張機能の非アクティベーション'
->>>>>>> 08371293
   });
 } 
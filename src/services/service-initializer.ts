import * as vscode from 'vscode';
import { SchemaManager } from './schema-manager';
import { WebViewManager } from './webview-manager';
import { DiagnosticManager } from './diagnostic-manager';
import { TextUICompletionProvider } from './completion-provider';
import { TextUIDefinitionProvider } from './definition-provider';
import { CommandManager } from './command-manager';
import { ExportService } from './export-service';
import { TemplateService } from './template-service';
import { SettingsService } from './settings-service';
import { ExportManager } from '../exporters';
import { ThemeManager } from './theme-manager';
import { ErrorHandler } from '../utils/error-handler';
import { DIContainer, ServiceTokens, ServiceProvider } from '../utils/di-container';
import { logger } from '../utils/logger';

export interface ExtensionServices {
  schemaManager: SchemaManager;
  themeManager: ThemeManager;
  webViewManager: WebViewManager;
  exportManager: ExportManager;
  exportService: ExportService;
  templateService: TemplateService;
  settingsService: SettingsService;
  diagnosticManager: DiagnosticManager;
  completionProvider: TextUICompletionProvider;
  definitionProvider: TextUIDefinitionProvider;
  commandManager: CommandManager;
}

/**
 * サービス初期化の抽象基底クラス
 */
abstract class ServiceInitializerBase {
  protected context: vscode.ExtensionContext;
  protected container: DIContainer;
  protected serviceProvider: ServiceProvider;

  constructor(context: vscode.ExtensionContext, container: DIContainer) {
    this.context = context;
    this.container = container;
    this.serviceProvider = new ServiceProvider(container);
  }

  abstract registerServices(): Promise<void>;
  abstract initializeServices(): Promise<void>;
  abstract cleanupServices(): Promise<void>;
}

/**
 * コアサービス初期化
 */
class CoreServiceInitializer extends ServiceInitializerBase {
  async registerServices(): Promise<void> {
    // 基本サービスの登録
    this.container.register(ServiceTokens.ERROR_HANDLER, ErrorHandler);
    
    // 設定サービス
    this.container.registerFactory(ServiceTokens.SETTINGS_SERVICE, () => {
      return new SettingsService();
    });

    // テンプレートサービス
    this.container.registerFactory(ServiceTokens.TEMPLATE_SERVICE, () => {
      return new TemplateService();
    });
  }

  async initializeServices(): Promise<void> {
    // 基本サービスの初期化
    const settingsService = this.container.resolve<SettingsService>(ServiceTokens.SETTINGS_SERVICE);
    await settingsService.initialize();
  }

<<<<<<< HEAD
  /**
   * DIコンテナにサービスを登録
   */
  private async registerServices(): Promise<void> {
    // 基本サービスの登録
    this.container.registerFactory(ServiceTokens.ERROR_HANDLER, () => {
      return ErrorHandler;
    });
=======
  async cleanupServices(): Promise<void> {
    // 基本サービスのクリーンアップ
  }
}
>>>>>>> 366c6d3a

/**
 * スキーマサービス初期化
 */
class SchemaServiceInitializer extends ServiceInitializerBase {
  async registerServices(): Promise<void> {
    // SchemaManagerの登録
    this.container.registerFactory(ServiceTokens.SCHEMA_MANAGER, () => {
      const errorHandler = this.container.resolve<typeof ErrorHandler>(ServiceTokens.ERROR_HANDLER);
      return new SchemaManager(this.context, undefined, { errorHandler });
    });

    // DiagnosticManagerの登録
    this.container.registerFactory(ServiceTokens.DIAGNOSTIC_MANAGER, () => {
      const schemaManager = this.container.resolve<SchemaManager>(ServiceTokens.SCHEMA_MANAGER);
      return new DiagnosticManager(schemaManager);
    });

    // CompletionProviderの登録
    this.container.registerFactory(ServiceTokens.COMPLETION_PROVIDER, () => {
      const schemaManager = this.container.resolve<SchemaManager>(ServiceTokens.SCHEMA_MANAGER);
      return new TextUICompletionProvider(schemaManager);
    });

    // DefinitionProviderの登録
    this.container.registerFactory(ServiceTokens.DEFINITION_PROVIDER, () => {
      return new TextUIDefinitionProvider();
    });
  }

  async initializeServices(): Promise<void> {
    // スキーマの初期化
    const schemaManager = this.container.resolve<SchemaManager>(ServiceTokens.SCHEMA_MANAGER);
    await schemaManager.initialize();
  }

  async cleanupServices(): Promise<void> {
    // スキーマのクリーンアップ
    const schemaManager = this.container.resolve<SchemaManager>(ServiceTokens.SCHEMA_MANAGER);
    await schemaManager.cleanup();

    const diagnosticManager = this.container.resolve<DiagnosticManager>(ServiceTokens.DIAGNOSTIC_MANAGER);
    diagnosticManager.clearCache();
    diagnosticManager.dispose();
  }
}

/**
 * UIサービス初期化
 */
class UIServiceInitializer extends ServiceInitializerBase {
  async registerServices(): Promise<void> {
    // ThemeManagerの登録
    this.container.registerFactory(ServiceTokens.THEME_MANAGER, () => {
      return new ThemeManager(this.context);
    });

    // WebViewManagerの登録
    this.container.registerFactory(ServiceTokens.WEBVIEW_MANAGER, () => {
      const themeManager = this.container.resolve<ThemeManager>(ServiceTokens.THEME_MANAGER);
      return new WebViewManager(this.context, themeManager);
    });
  }

  async initializeServices(): Promise<void> {
    // テーマ読み込み
    const themeManager = this.container.resolve<ThemeManager>(ServiceTokens.THEME_MANAGER);
    const webViewManager = this.container.resolve<WebViewManager>(ServiceTokens.WEBVIEW_MANAGER);
    
    await themeManager.loadTheme();
    webViewManager.applyThemeVariables(themeManager.generateCSSVariables());
    
    themeManager.watchThemeFile(css => {
      webViewManager.applyThemeVariables(css);
    });
  }

  async cleanupServices(): Promise<void> {
    // UIサービスのクリーンアップ
    const themeManager = this.container.resolve<ThemeManager>(ServiceTokens.THEME_MANAGER);
    themeManager?.dispose?.();
  }
}

/**
 * エクスポートサービス初期化
 */
class ExportServiceInitializer extends ServiceInitializerBase {
  async registerServices(): Promise<void> {
    // ExportManagerの登録
    this.container.registerFactory(ServiceTokens.EXPORT_MANAGER, () => {
      return new ExportManager();
    });

    // ExportServiceの登録
    this.container.registerFactory(ServiceTokens.EXPORT_SERVICE, () => {
      const exportManager = this.container.resolve<ExportManager>(ServiceTokens.EXPORT_MANAGER);
      return new ExportService(exportManager);
    });
  }

<<<<<<< HEAD
    // TemplateServiceの登録
    this.container.registerFactory(ServiceTokens.TEMPLATE_SERVICE, () => {
      const errorHandler = this.container.resolve<typeof ErrorHandler>(ServiceTokens.ERROR_HANDLER);
      return new TemplateService(errorHandler);
    });

    // SettingsServiceの登録
    this.container.registerFactory(ServiceTokens.SETTINGS_SERVICE, () => {
      const errorHandler = this.container.resolve<typeof ErrorHandler>(ServiceTokens.ERROR_HANDLER);
      return new SettingsService(undefined, errorHandler);
    });

    // DiagnosticManagerの登録
    this.container.registerFactory(ServiceTokens.DIAGNOSTIC_MANAGER, () => {
      const schemaManager = this.container.resolve<SchemaManager>(ServiceTokens.SCHEMA_MANAGER);
      return new DiagnosticManager(schemaManager);
    });

    // CompletionProviderの登録
    this.container.registerFactory(ServiceTokens.COMPLETION_PROVIDER, () => {
      const schemaManager = this.container.resolve<SchemaManager>(ServiceTokens.SCHEMA_MANAGER);
      return new TextUICompletionProvider(schemaManager);
    });
=======
  async initializeServices(): Promise<void> {
    // エクスポートサービスの初期化
  }
>>>>>>> 366c6d3a

  async cleanupServices(): Promise<void> {
    // エクスポートサービスのクリーンアップ
  }
}

/**
 * コマンドサービス初期化
 */
class CommandServiceInitializer extends ServiceInitializerBase {
  async registerServices(): Promise<void> {
    // CommandManagerの登録
    this.container.registerFactory(ServiceTokens.COMMAND_MANAGER, () => {
      const webViewManager = this.container.resolve<WebViewManager>(ServiceTokens.WEBVIEW_MANAGER);
      const exportService = this.container.resolve<ExportService>(ServiceTokens.EXPORT_SERVICE);
      const templateService = this.container.resolve<TemplateService>(ServiceTokens.TEMPLATE_SERVICE);
      const settingsService = this.container.resolve<SettingsService>(ServiceTokens.SETTINGS_SERVICE);
      const schemaManager = this.container.resolve<SchemaManager>(ServiceTokens.SCHEMA_MANAGER);
      const definitionProvider = this.container.resolve<TextUIDefinitionProvider>(ServiceTokens.DEFINITION_PROVIDER);
      
      return new CommandManager(
        this.context,
        webViewManager,
        exportService,
        templateService,
        settingsService,
        schemaManager,
        definitionProvider
      );
    });
  }

  async initializeServices(): Promise<void> {
    // コマンドの登録
    const commandManager = this.container.resolve<CommandManager>(ServiceTokens.COMMAND_MANAGER);
    commandManager.registerCommands();
  }

  async cleanupServices(): Promise<void> {
    // コマンドのクリーンアップ
    const commandManager = this.container.resolve<CommandManager>(ServiceTokens.COMMAND_MANAGER);
    commandManager.dispose();
  }
}

/**
 * サービスの初期化・管理
 * 各サービスの作成、初期化、クリーンアップを担当
 * 責任を分離した複数の初期化クラスに委譲
 */
export class ServiceInitializer {
  private context: vscode.ExtensionContext;
  private container: DIContainer;
  private services: ExtensionServices | null = null;
  private initializers: ServiceInitializerBase[];

  constructor(context: vscode.ExtensionContext) {
    this.context = context;
    this.container = new DIContainer();
    
    // 各カテゴリーの初期化クラスを作成
    this.initializers = [
      new CoreServiceInitializer(context, this.container),
      new SchemaServiceInitializer(context, this.container),
      new UIServiceInitializer(context, this.container),
      new ExportServiceInitializer(context, this.container),
      new CommandServiceInitializer(context, this.container)
    ];
  }

  /**
   * 全サービスの初期化
   */
  async initialize(): Promise<ExtensionServices> {
    try {
      logger.info('サービス初期化を開始');

      // 各初期化クラスでサービスを登録
      for (const initializer of this.initializers) {
        await initializer.registerServices();
      }

      // サービスをDIコンテナから解決
      const schemaManager = this.container.resolve<SchemaManager>(ServiceTokens.SCHEMA_MANAGER);
      const themeManager = this.container.resolve<ThemeManager>(ServiceTokens.THEME_MANAGER);
      const webViewManager = this.container.resolve<WebViewManager>(ServiceTokens.WEBVIEW_MANAGER);
      const exportManager = this.container.resolve<ExportManager>(ServiceTokens.EXPORT_MANAGER);
      const exportService = this.container.resolve<ExportService>(ServiceTokens.EXPORT_SERVICE);
      const templateService = this.container.resolve<TemplateService>(ServiceTokens.TEMPLATE_SERVICE);
      const settingsService = this.container.resolve<SettingsService>(ServiceTokens.SETTINGS_SERVICE);
      const diagnosticManager = this.container.resolve<DiagnosticManager>(ServiceTokens.DIAGNOSTIC_MANAGER);
      const completionProvider = this.container.resolve<TextUICompletionProvider>(ServiceTokens.COMPLETION_PROVIDER);
      const definitionProvider = this.container.resolve<TextUIDefinitionProvider>(ServiceTokens.DEFINITION_PROVIDER);
      const commandManager = this.container.resolve<CommandManager>(ServiceTokens.COMMAND_MANAGER);

      // 各初期化クラスでサービスを初期化
      for (const initializer of this.initializers) {
        await initializer.initializeServices();
      }

      // サービスオブジェクトを作成
      this.services = {
        schemaManager,
        themeManager,
        webViewManager,
        exportManager,
        exportService,
        templateService,
        settingsService,
        diagnosticManager,
        completionProvider,
        definitionProvider,
        commandManager
      };

      logger.info('サービス初期化完了');
      return this.services;

    } catch (error) {
      logger.error('サービス初期化中にエラーが発生しました:', error);
      throw error;
    }
  }

  /**
   * 全サービスのクリーンアップ
   */
  async cleanup(): Promise<void> {
    try {
      logger.info('サービスクリーンアップを開始');

      if (this.services) {
        // 各初期化クラスでサービスをクリーンアップ
        for (const initializer of this.initializers) {
          await initializer.cleanupServices();
        }

        // DIコンテナのクリア
        await this.container.cleanup();

        this.services = null;
      }

      logger.info('サービスクリーンアップ完了');

    } catch (error) {
      logger.error('サービスクリーンアップ中にエラーが発生しました:', error);
    }
  }

  /**
   * サービスを取得
   */
  getServices(): ExtensionServices | null {
    return this.services;
  }

  /**
   * DIコンテナを取得
   */
  getContainer(): DIContainer {
    return this.container;
  }
} <|MERGE_RESOLUTION|>--- conflicted
+++ resolved
@@ -72,7 +72,6 @@
     await settingsService.initialize();
   }
 
-<<<<<<< HEAD
   /**
    * DIコンテナにサービスを登録
    */
@@ -81,12 +80,7 @@
     this.container.registerFactory(ServiceTokens.ERROR_HANDLER, () => {
       return ErrorHandler;
     });
-=======
-  async cleanupServices(): Promise<void> {
-    // 基本サービスのクリーンアップ
-  }
-}
->>>>>>> 366c6d3a
+
 
 /**
  * スキーマサービス初期化
@@ -188,7 +182,6 @@
     });
   }
 
-<<<<<<< HEAD
     // TemplateServiceの登録
     this.container.registerFactory(ServiceTokens.TEMPLATE_SERVICE, () => {
       const errorHandler = this.container.resolve<typeof ErrorHandler>(ServiceTokens.ERROR_HANDLER);
@@ -212,11 +205,6 @@
       const schemaManager = this.container.resolve<SchemaManager>(ServiceTokens.SCHEMA_MANAGER);
       return new TextUICompletionProvider(schemaManager);
     });
-=======
-  async initializeServices(): Promise<void> {
-    // エクスポートサービスの初期化
-  }
->>>>>>> 366c6d3a
 
   async cleanupServices(): Promise<void> {
     // エクスポートサービスのクリーンアップ
